--- conflicted
+++ resolved
@@ -110,12 +110,8 @@
 from execution.executor import ExecutorAgent
 from memory.memory_agent import MemoryAgent
 from evaluation.analyzer import PostTradeAnalyzerAgent
-<<<<<<< HEAD
 from data.feature_engineering import compute_features
 import os 
-=======
-import os
->>>>>>> 1fb4c54e
 from dotenv import load_dotenv
 
 import numpy as np
@@ -167,29 +163,6 @@
 #             df['rsi'] = compute_rsi(df['close'])
 #             df['macd'] = compute_ema(df['close'], 12) - compute_ema(df['close'], 26)
 
-<<<<<<< HEAD
-# Compute features for AAPL
-features = {'AAPL': compute_features(market_data, symbol='AAPL')}
-print("Features for AAPL:", features['AAPL'])  # Debug print
-
-# Instantiate agents
-momentum_agent = MomentumAgent()
-mean_reversion_agent = MeanReversionAgent()
-event_driven_agent = EventDrivenAgent()
-validator_agent = ValidatorAgent()
-meta_planner = MetaPlannerAgent()
-executor_agent = ExecutorAgent()
-memory_agent = MemoryAgent()
-post_trade_analyzer = PostTradeAnalyzerAgent()
-
-# Set tickers for all agents
-momentum_agent.set_tickers(['AAPL'])
-mean_reversion_agent.set_tickers(['AAPL'])
-event_driven_agent.set_tickers(['AAPL'])
-
-# Each agent proposes and justifies a plan
-agents = [momentum_agent, mean_reversion_agent, event_driven_agent]
-=======
 #             latest = df.dropna().iloc[-1]
 #             features[symbol] = {
 #                 'momentum': float(latest['momentum']),
@@ -242,20 +215,9 @@
 
 # --- 1) Plan Proposals & Justifications -----------------------------------
 strategists = [momentum_agent, mean_reversion_agent, event_driven_agent]
->>>>>>> 1fb4c54e
 plans = []
 
 print("\n--- Plan Proposals and Justifications ---")
-<<<<<<< HEAD
-for agent in agents:
-    plan = agent.propose_plan(features, context)
-    justification = agent.justify_plan(plan, context)
-    plans.append({'agent': agent.__class__.__name__, 'plan': plan, 'justification': justification, 'critiques': []})
-    print(f"\n{agent.__class__.__name__} Plan: {plan}")
-    print(f"Justification: {justification}")
-
-# Pairwise critique: each agent critiques every other agent's plan
-=======
 for ag in strategists:
     features = agent_feature_map.get(ag, {})  # get agent's own features
     plan = ag.propose_plan(features, context={})
@@ -271,7 +233,6 @@
 
 # --- 2) Socratic Critiques ------------------------------------------------
 
->>>>>>> 1fb4c54e
 print("\n--- Socratic Critiques ---")
 for i, ag in enumerate(strategists):
     for j, other in enumerate(strategists):
